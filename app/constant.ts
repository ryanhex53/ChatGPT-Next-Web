export const OWNER = "ChatGPTNextWeb";
export const REPO = "ChatGPT-Next-Web";
export const REPO_URL = `https://github.com/${OWNER}/${REPO}`;
export const ISSUE_URL = `https://github.com/${OWNER}/${REPO}/issues`;
export const UPDATE_URL = `${REPO_URL}#keep-updated`;
export const RELEASE_URL = `${REPO_URL}/releases`;
export const FETCH_COMMIT_URL = `https://api.github.com/repos/${OWNER}/${REPO}/commits?per_page=1`;
export const FETCH_TAG_URL = `https://api.github.com/repos/${OWNER}/${REPO}/tags?per_page=1`;
export const RUNTIME_CONFIG_DOM = "danger-runtime-config";

export const STABILITY_BASE_URL = "https://api.stability.ai";

export const DEFAULT_API_HOST = "https://api.nextchat.dev";
export const OPENAI_BASE_URL = "https://api.openai.com";
export const ANTHROPIC_BASE_URL = "https://api.anthropic.com";

export const GEMINI_BASE_URL = "https://generativelanguage.googleapis.com/";

export const BAIDU_BASE_URL = "https://aip.baidubce.com";
export const BAIDU_OATUH_URL = `${BAIDU_BASE_URL}/oauth/2.0/token`;

export const BYTEDANCE_BASE_URL = "https://ark.cn-beijing.volces.com";

export const ALIBABA_BASE_URL = "https://dashscope.aliyuncs.com/api/";
export const MOONSHOT_BASE_URL = "https://api.moonshot.cn";

export const TENCENT_BASE_URL = "https://hunyuan.tencentcloudapi.com";

export const CACHE_URL_PREFIX = "/api/cache";
export const UPLOAD_URL = `${CACHE_URL_PREFIX}/upload`;

export enum Path {
  Home = "/",
  Chat = "/chat",
  Settings = "/settings",
  NewChat = "/new-chat",
  Masks = "/masks",
  Auth = "/auth",
  Sd = "/sd",
  SdNew = "/sd-new",
  Artifacts = "/artifacts",
}

export enum ApiPath {
  Cors = "",
  Azure = "/api/azure",
  OpenAI = "/api/openai",
  Anthropic = "/api/anthropic",
  Google = "/api/google",
  Baidu = "/api/baidu",
  ByteDance = "/api/bytedance",
  Alibaba = "/api/alibaba",
<<<<<<< HEAD
  Tencent = "/api/tencent",
=======
  Moonshot = "/api/moonshot",
>>>>>>> f6a6c51d
  Stability = "/api/stability",
  Artifacts = "/api/artifacts",
}

export enum SlotID {
  AppBody = "app-body",
  CustomModel = "custom-model",
}

export enum FileName {
  Masks = "masks.json",
  Prompts = "prompts.json",
}

export enum Plugin {
  Artifacts = "artifacts",
}

export enum StoreKey {
  Chat = "chat-next-web-store",
  Access = "access-control",
  Config = "app-config",
  Mask = "mask-store",
  Prompt = "prompt-store",
  Update = "chat-update",
  Sync = "sync",
  SdList = "sd-list",
}

export const DEFAULT_SIDEBAR_WIDTH = 300;
export const MAX_SIDEBAR_WIDTH = 500;
export const MIN_SIDEBAR_WIDTH = 230;
export const NARROW_SIDEBAR_WIDTH = 100;

export const ACCESS_CODE_PREFIX = "nk-";

export const LAST_INPUT_KEY = "last-input";
export const UNFINISHED_INPUT = (id: string) => "unfinished-input-" + id;

export const STORAGE_KEY = "chatgpt-next-web";

export const REQUEST_TIMEOUT_MS = 60000;

export const EXPORT_MESSAGE_CLASS_NAME = "export-markdown";

export enum ServiceProvider {
  OpenAI = "OpenAI",
  Azure = "Azure",
  Google = "Google",
  Anthropic = "Anthropic",
  Baidu = "Baidu",
  ByteDance = "ByteDance",
  Alibaba = "Alibaba",
<<<<<<< HEAD
  Tencent = "Tencent",
=======
  Moonshot = "Moonshot",
>>>>>>> f6a6c51d
  Stability = "Stability",
}

// Google API safety settings, see https://ai.google.dev/gemini-api/docs/safety-settings
// BLOCK_NONE will not block any content, and BLOCK_ONLY_HIGH will block only high-risk content.
export enum GoogleSafetySettingsThreshold {
  BLOCK_NONE = "BLOCK_NONE",
  BLOCK_ONLY_HIGH = "BLOCK_ONLY_HIGH",
  BLOCK_MEDIUM_AND_ABOVE = "BLOCK_MEDIUM_AND_ABOVE",
  BLOCK_LOW_AND_ABOVE = "BLOCK_LOW_AND_ABOVE",
}

export enum ModelProvider {
  Stability = "Stability",
  GPT = "GPT",
  GeminiPro = "GeminiPro",
  Claude = "Claude",
  Ernie = "Ernie",
  Doubao = "Doubao",
  Qwen = "Qwen",
<<<<<<< HEAD
  Hunyuan = "Hunyuan",
=======
  Moonshot = "Moonshot",
>>>>>>> f6a6c51d
}

export const Stability = {
  GeneratePath: "v2beta/stable-image/generate",
  ExampleEndpoint: "https://api.stability.ai",
};

export const Anthropic = {
  ChatPath: "v1/messages",
  ChatPath1: "v1/complete",
  ExampleEndpoint: "https://api.anthropic.com",
  Vision: "2023-06-01",
};

export const OpenaiPath = {
  ChatPath: "v1/chat/completions",
  UsagePath: "dashboard/billing/usage",
  SubsPath: "dashboard/billing/subscription",
  ListModelPath: "v1/models",
};

export const Azure = {
  ChatPath: (deployName: string, apiVersion: string) =>
    `deployments/${deployName}/chat/completions?api-version=${apiVersion}`,
  ExampleEndpoint: "https://{resource-url}/openai/deployments/{deploy-id}",
};

export const Google = {
  ExampleEndpoint: "https://generativelanguage.googleapis.com/",
  ChatPath: (modelName: string) =>
    `v1beta/models/${modelName}:streamGenerateContent`,
};

export const Baidu = {
  ExampleEndpoint: BAIDU_BASE_URL,
  ChatPath: (modelName: string) => {
    let endpoint = modelName;
    if (modelName === "ernie-4.0-8k") {
      endpoint = "completions_pro";
    }
    if (modelName === "ernie-4.0-8k-preview-0518") {
      endpoint = "completions_adv_pro";
    }
    if (modelName === "ernie-3.5-8k") {
      endpoint = "completions";
    }
    if (modelName === "ernie-speed-8k") {
      endpoint = "ernie_speed";
    }
    return `rpc/2.0/ai_custom/v1/wenxinworkshop/chat/${endpoint}`;
  },
};

export const ByteDance = {
  ExampleEndpoint: "https://ark.cn-beijing.volces.com/api/",
  ChatPath: "api/v3/chat/completions",
};

export const Alibaba = {
  ExampleEndpoint: ALIBABA_BASE_URL,
  ChatPath: "v1/services/aigc/text-generation/generation",
};

<<<<<<< HEAD
export const Tencent = {
  ChatPath: "chat/completions",
=======
export const Moonshot = {
  ExampleEndpoint: MOONSHOT_BASE_URL,
  ChatPath: "v1/chat/completions",
>>>>>>> f6a6c51d
};

export const DEFAULT_INPUT_TEMPLATE = `{{input}}`; // input / time / model / lang
// export const DEFAULT_SYSTEM_TEMPLATE = `
// You are ChatGPT, a large language model trained by {{ServiceProvider}}.
// Knowledge cutoff: {{cutoff}}
// Current model: {{model}}
// Current time: {{time}}
// Latex inline: $x^2$
// Latex block: $$e=mc^2$$
// `;
export const DEFAULT_SYSTEM_TEMPLATE = `
You are ChatGPT, a large language model trained by {{ServiceProvider}}.
Knowledge cutoff: {{cutoff}}
Current model: {{model}}
Current time: {{time}}
Latex inline: \\(x^2\\) 
Latex block: $$e=mc^2$$
`;

export const SUMMARIZE_MODEL = "gpt-4o-mini";
export const GEMINI_SUMMARIZE_MODEL = "gemini-pro";

export const KnowledgeCutOffDate: Record<string, string> = {
  default: "2021-09",
  "gpt-4-turbo": "2023-12",
  "gpt-4-turbo-2024-04-09": "2023-12",
  "gpt-4-turbo-preview": "2023-12",
  "gpt-4o": "2023-10",
  "gpt-4o-2024-05-13": "2023-10",
  "gpt-4o-mini": "2023-10",
  "gpt-4o-mini-2024-07-18": "2023-10",
  "gpt-4-vision-preview": "2023-04",
  // After improvements,
  // it's now easier to add "KnowledgeCutOffDate" instead of stupid hardcoding it, as was done previously.
  "gemini-pro": "2023-12",
  "gemini-pro-vision": "2023-12",
};

const openaiModels = [
  "gpt-3.5-turbo",
  "gpt-3.5-turbo-1106",
  "gpt-3.5-turbo-0125",
  "gpt-4",
  "gpt-4-0613",
  "gpt-4-32k",
  "gpt-4-32k-0613",
  "gpt-4-turbo",
  "gpt-4-turbo-preview",
  "gpt-4o",
  "gpt-4o-2024-05-13",
  "gpt-4o-mini",
  "gpt-4o-mini-2024-07-18",
  "gpt-4-vision-preview",
  "gpt-4-turbo-2024-04-09",
  "gpt-4-1106-preview",
];

const googleModels = [
  "gemini-1.0-pro",
  "gemini-1.5-pro-latest",
  "gemini-1.5-flash-latest",
  "gemini-pro-vision",
];

const anthropicModels = [
  "claude-instant-1.2",
  "claude-2.0",
  "claude-2.1",
  "claude-3-sonnet-20240229",
  "claude-3-opus-20240229",
  "claude-3-haiku-20240307",
  "claude-3-5-sonnet-20240620",
];

const baiduModels = [
  "ernie-4.0-turbo-8k",
  "ernie-4.0-8k",
  "ernie-4.0-8k-preview",
  "ernie-4.0-8k-preview-0518",
  "ernie-4.0-8k-latest",
  "ernie-3.5-8k",
  "ernie-3.5-8k-0205",
  "ernie-speed-128k",
  "ernie-speed-8k",
  "ernie-lite-8k",
  "ernie-tiny-8k",
];

const bytedanceModels = [
  "Doubao-lite-4k",
  "Doubao-lite-32k",
  "Doubao-lite-128k",
  "Doubao-pro-4k",
  "Doubao-pro-32k",
  "Doubao-pro-128k",
];

const alibabaModes = [
  "qwen-turbo",
  "qwen-plus",
  "qwen-max",
  "qwen-max-0428",
  "qwen-max-0403",
  "qwen-max-0107",
  "qwen-max-longcontext",
];

<<<<<<< HEAD
const tencentModels = [
  "hunyuan-pro",
  "hunyuan-standard",
  "hunyuan-lite",
  "hunyuan-role",
  "hunyuan-functioncall",
  "hunyuan-code",
  "hunyuan-vision",
];
=======
const moonshotModes = ["moonshot-v1-8k", "moonshot-v1-32k", "moonshot-v1-128k"];
>>>>>>> f6a6c51d

export const DEFAULT_MODELS = [
  ...openaiModels.map((name) => ({
    name,
    available: true,
    provider: {
      id: "openai",
      providerName: "OpenAI",
      providerType: "openai",
    },
  })),
  ...openaiModels.map((name) => ({
    name,
    available: true,
    provider: {
      id: "azure",
      providerName: "Azure",
      providerType: "azure",
    },
  })),
  ...googleModels.map((name) => ({
    name,
    available: true,
    provider: {
      id: "google",
      providerName: "Google",
      providerType: "google",
    },
  })),
  ...anthropicModels.map((name) => ({
    name,
    available: true,
    provider: {
      id: "anthropic",
      providerName: "Anthropic",
      providerType: "anthropic",
    },
  })),
  ...baiduModels.map((name) => ({
    name,
    available: true,
    provider: {
      id: "baidu",
      providerName: "Baidu",
      providerType: "baidu",
    },
  })),
  ...bytedanceModels.map((name) => ({
    name,
    available: true,
    provider: {
      id: "bytedance",
      providerName: "ByteDance",
      providerType: "bytedance",
    },
  })),
  ...alibabaModes.map((name) => ({
    name,
    available: true,
    provider: {
      id: "alibaba",
      providerName: "Alibaba",
      providerType: "alibaba",
    },
  })),
<<<<<<< HEAD
  ...tencentModels.map((name) => ({
    name,
    available: true,
    provider: {
      id: "tencent",
      providerName: "Tencent",
      providerType: "tencent",
=======
  ...moonshotModes.map((name) => ({
    name,
    available: true,
    provider: {
      id: "moonshot",
      providerName: "Moonshot",
      providerType: "moonshot",
>>>>>>> f6a6c51d
    },
  })),
] as const;

export const CHAT_PAGE_SIZE = 15;
export const MAX_RENDER_MSG_COUNT = 45;

// some famous webdav endpoints
export const internalAllowedWebDavEndpoints = [
  "https://dav.jianguoyun.com/dav/",
  "https://dav.dropdav.com/",
  "https://dav.box.com/dav",
  "https://nanao.teracloud.jp/dav/",
  "https://bora.teracloud.jp/dav/",
  "https://webdav.4shared.com/",
  "https://dav.idrivesync.com",
  "https://webdav.yandex.com",
  "https://app.koofr.net/dav/Koofr",
];

export const PLUGINS = [{ name: "Stable Diffusion", path: Path.Sd }];<|MERGE_RESOLUTION|>--- conflicted
+++ resolved
@@ -22,9 +22,10 @@
 export const BYTEDANCE_BASE_URL = "https://ark.cn-beijing.volces.com";
 
 export const ALIBABA_BASE_URL = "https://dashscope.aliyuncs.com/api/";
+
+export const TENCENT_BASE_URL = "https://hunyuan.tencentcloudapi.com";
+
 export const MOONSHOT_BASE_URL = "https://api.moonshot.cn";
-
-export const TENCENT_BASE_URL = "https://hunyuan.tencentcloudapi.com";
 
 export const CACHE_URL_PREFIX = "/api/cache";
 export const UPLOAD_URL = `${CACHE_URL_PREFIX}/upload`;
@@ -50,11 +51,8 @@
   Baidu = "/api/baidu",
   ByteDance = "/api/bytedance",
   Alibaba = "/api/alibaba",
-<<<<<<< HEAD
   Tencent = "/api/tencent",
-=======
   Moonshot = "/api/moonshot",
->>>>>>> f6a6c51d
   Stability = "/api/stability",
   Artifacts = "/api/artifacts",
 }
@@ -108,11 +106,8 @@
   Baidu = "Baidu",
   ByteDance = "ByteDance",
   Alibaba = "Alibaba",
-<<<<<<< HEAD
   Tencent = "Tencent",
-=======
   Moonshot = "Moonshot",
->>>>>>> f6a6c51d
   Stability = "Stability",
 }
 
@@ -133,11 +128,8 @@
   Ernie = "Ernie",
   Doubao = "Doubao",
   Qwen = "Qwen",
-<<<<<<< HEAD
   Hunyuan = "Hunyuan",
-=======
   Moonshot = "Moonshot",
->>>>>>> f6a6c51d
 }
 
 export const Stability = {
@@ -201,14 +193,14 @@
   ChatPath: "v1/services/aigc/text-generation/generation",
 };
 
-<<<<<<< HEAD
 export const Tencent = {
-  ChatPath: "chat/completions",
-=======
+  ExampleEndpoint: TENCENT_BASE_URL,
+  ChatPath: "v1/chat/completions",
+};
+
 export const Moonshot = {
   ExampleEndpoint: MOONSHOT_BASE_URL,
   ChatPath: "v1/chat/completions",
->>>>>>> f6a6c51d
 };
 
 export const DEFAULT_INPUT_TEMPLATE = `{{input}}`; // input / time / model / lang
@@ -317,7 +309,6 @@
   "qwen-max-longcontext",
 ];
 
-<<<<<<< HEAD
 const tencentModels = [
   "hunyuan-pro",
   "hunyuan-standard",
@@ -327,9 +318,8 @@
   "hunyuan-code",
   "hunyuan-vision",
 ];
-=======
+
 const moonshotModes = ["moonshot-v1-8k", "moonshot-v1-32k", "moonshot-v1-128k"];
->>>>>>> f6a6c51d
 
 export const DEFAULT_MODELS = [
   ...openaiModels.map((name) => ({
@@ -395,7 +385,6 @@
       providerType: "alibaba",
     },
   })),
-<<<<<<< HEAD
   ...tencentModels.map((name) => ({
     name,
     available: true,
@@ -403,7 +392,8 @@
       id: "tencent",
       providerName: "Tencent",
       providerType: "tencent",
-=======
+    },
+  })),
   ...moonshotModes.map((name) => ({
     name,
     available: true,
@@ -411,7 +401,6 @@
       id: "moonshot",
       providerName: "Moonshot",
       providerType: "moonshot",
->>>>>>> f6a6c51d
     },
   })),
 ] as const;
